--- conflicted
+++ resolved
@@ -184,11 +184,7 @@
         # path components, and do it safely.
         # <real_root>/<current_directory>/<path>
         # use the operating system's path separator.
-<<<<<<< HEAD
-        path.split('/').join(os.sep)
-=======
         path = os.sep.join(path.split('/'))
->>>>>>> dd7d2e1a
         p = self.normalize (self.path_module.join (self.wd, path))
         p = self.normalize (self.path_module.join (self.root, p[1:]))
         return p
@@ -336,12 +332,7 @@
 def unix_longify (file, stat_info):
     # for now, only pay attention to the lower bits
     mode = ('%o' % stat_info[stat.ST_MODE])[-3:]
-<<<<<<< HEAD
-    mode = ''.join(map(lambda x: mode_table[x], mode))
-
-=======
     mode = ''.join([mode_table[x] for x in mode])
->>>>>>> dd7d2e1a
     if stat.S_ISDIR (stat_info[stat.ST_MODE]):
         dirchar = 'd'
     else:
