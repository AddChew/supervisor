_NOW = 1151365354
_TIMEFORMAT = '%b %d %I:%M %p'

from supervisor.compat import total_ordering
from supervisor.compat import Fault
from supervisor.compat import as_string

# mock is imported here for py2/3 compat.  we only declare mock as a dependency
# via tests_require so it is not available on all supervisor installs.  the
# modules imported in supervisor.compat must always be available.

try: # pragma: no cover
    from unittest.mock import Mock, patch, sentinel
except ImportError: # pragma: no cover
    from mock import Mock, patch, sentinel

try: # pragma: no cover
    import unittest.mock as mock
except ImportError: # pragma: no cover
    import mock

class DummyOptions:

    make_pipes_error = None
    fork_error = None
    execv_error = None
    kill_error = None
    minfds = 5
    loglevel = 20

    def __init__(self):
        self.identifier = 'supervisor'
        self.childlogdir = '/tmp'
        self.uid = 999
        self.logger = self.getLogger()
        self.backofflimit = 10
        self.logfile = '/tmp/logfile'
        self.nocleanup = False
        self.strip_ansi = False
        self.pidhistory = {}
        self.process_group_configs = []
        self.nodaemon = False
        self.socket_map = {}
        self.mood = 1
        self.mustreopen = False
        self.realizeargs = None
        self.fds_cleaned_up = False
        self.rlimit_set = False
        self.setuid_called = False
        self.httpservers_opened = False
        self.signals_set = False
        self.daemonized = False
        self.make_logger_messages = None
        self.autochildlogdir_cleared = False
        self.cleaned_up = False
        self.pidfile_written = False
        self.directory = None
        self.waitpid_return = None, None
        self.kills = {}
        self._signal = None
        self.parent_pipes_closed = None
        self.child_pipes_closed = None
        self.forkpid = 0
        self.pgrp_set = None
        self.duped = {}
        self.written = {}
        self.fds_closed = []
        self._exitcode = None
        self.execve_called = False
        self.execv_args = None
        self.setuid_msg = None
        self.privsdropped = None
        self.logs_reopened = False
        self.environment_processed = False
        self.write_accept = None
        self.write_error = None
        self.tempfile_name = '/foo/bar'
        self.remove_error = None
        self.removed = []
        self.existing = []
        self.openreturn = None
        self.readfd_result = ''
        self.parse_warnings = []
        self.serverurl = 'http://localhost:9001'
        self.changed_directory = False
        self.chdir_error = None
        self.umaskset = None
        self.poller = DummyPoller(self)

    def getLogger(self, *args, **kw):
        logger = DummyLogger()
        logger.handlers = [DummyLogger()]
        logger.args = args, kw
        return logger

    def realize(self, args, **kw):
        self.realizeargs = args
        self.realizekw = kw

    def process_config(self, do_usage=True):
        pass

    def cleanup_fds(self):
        self.fds_cleaned_up = True

    def set_rlimits(self):
        self.rlimits_set = True
        return ['rlimits_set']

    def set_uid(self):
        self.setuid_called = True
        return 'setuid_called'

    def openhttpservers(self, supervisord):
        self.httpservers_opened = True

    def daemonize(self):
        self.daemonized = True

    def setsignals(self):
        self.signals_set = True

    def get_signal(self):
        return self._signal

    def get_socket_map(self):
        return self.socket_map

    def make_logger(self, critical_msgs, warn_msgs, info_msgs):
        self.make_logger_messages = critical_msgs, warn_msgs, info_msgs

    def clear_autochildlogdir(self):
        self.autochildlogdir_cleared = True

    def get_autochildlog_name(self, *ignored):
        return self.tempfile_name

    def cleanup(self):
        self.cleaned_up = True

    def write_pidfile(self):
        self.pidfile_written = True

    def waitpid(self):
        return self.waitpid_return

    def kill(self, pid, sig):
        if self.kill_error:
            raise OSError(self.kill_error)
        self.kills[pid] = sig

    def stat(self, filename):
        import os
        return os.stat(filename)

    def get_path(self):
        return ["/bin", "/usr/bin", "/usr/local/bin"]

    def get_pid(self):
        import os
        return os.getpid()

    def check_execv_args(self, filename, argv, st):
        if filename == '/bad/filename':
            from supervisor.options import NotFound
            raise NotFound('bad filename')

    def make_pipes(self, stderr=True):
        if self.make_pipes_error:
            raise OSError(self.make_pipes_error)
        pipes = {'child_stdin': 3, 'stdin': 4, 'stdout': 5, 'child_stdout': 6}
        if stderr:
            pipes['stderr'], pipes['child_stderr'] = (7, 8)
        else:
            pipes['stderr'], pipes['child_stderr'] = None, None
        return pipes

    def write(self, fd, chars):
        if self.write_error:
            raise OSError(self.write_error)
        if self.write_accept:
            chars = chars[self.write_accept]
        data = self.written.setdefault(fd, '')
        data += chars
        self.written[fd] = data
        return len(chars)

    def fork(self):
        if self.fork_error:
            raise OSError(self.fork_error)
        return self.forkpid

    def close_fd(self, fd):
        self.fds_closed.append(fd)

    def close_parent_pipes(self, pipes):
        self.parent_pipes_closed = pipes

    def close_child_pipes(self, pipes):
        self.child_pipes_closed = pipes

    def setpgrp(self):
        self.pgrp_set = True

    def dup2(self, frm, to):
        self.duped[frm] = to

    def _exit(self, code):
        self._exitcode = code

    def execve(self, filename, argv, environment):
        self.execve_called = True
        if self.execv_error:
            if self.execv_error == 1:
                raise OSError(self.execv_error)
            else:
                raise RuntimeError(self.execv_error)
        self.execv_args = (filename, argv)
        self.execv_environment = environment

    def dropPrivileges(self, uid):
        if self.setuid_msg:
            return self.setuid_msg
        self.privsdropped = uid

    def readfd(self, fd):
        return self.readfd_result

    def reopenlogs(self):
        self.logs_reopened = True

    def process_environment(self):
        self.environment_processed = True

    def mktempfile(self, prefix, suffix, dir):
        return self.tempfile_name

    def remove(self, path):
        import os
        if self.remove_error:
            raise os.error(self.remove_error)
        self.removed.append(path)

    def exists(self, path):
        if path in self.existing:
            return True
        return False

    def open(self, name, mode='r'):
        if self.openreturn:
            return self.openreturn
        return open(name, mode)

    def chdir(self, dir):
        if self.chdir_error:
            raise OSError(self.chdir_error)
        self.changed_directory = True

    def setumask(self, mask):
        self.umaskset = mask

class DummyLogger:
    level = None

    def __init__(self):
        self.reopened = False
        self.removed = False
        self.closed = False
        self.data = []

    def info(self, msg, **kw):
        if kw:
            msg = msg % kw
        self.data.append(msg)
    warn = debug = critical = trace = error = blather = info

    def log(self, level, msg, **kw):
        if kw:
            msg = msg % kw
        self.data.append(msg)

    def addHandler(self, handler):
        pass

    def reopen(self):
        self.reopened = True
    def close(self):
        self.closed = True
    def remove(self):
        self.removed = True
    def flush(self):
        self.flushed = True
    def getvalue(self):
        return ''.join(self.data)

class DummySupervisor:
    def __init__(self, options=None, state=None, process_groups=None):
        if options is None:
            self.options = DummyOptions()
        else:
            self.options = options
        if state is None:
            from supervisor.supervisord import SupervisorStates
            self.options.mood = SupervisorStates.RUNNING
        else:
            self.options.mood = state
        if process_groups is None:
            self.process_groups = {}
        else:
            self.process_groups = process_groups

    def get_state(self):
        return self.options.mood

class DummySocket:
    bind_called = False
    bind_addr = None
    listen_called = False
    listen_backlog = None
    close_called = False

    def __init__(self, fd):
        self.fd = fd

    def fileno(self):
        return self.fd

    def bind(self, addr):
        self.bind_called = True
        self.bind_addr = addr

    def listen(self, backlog):
        self.listen_called = True
        self.listen_backlog = backlog

    def close(self):
        self.close_called = True

    def __str__(self):
        return 'dummy socket'

class DummySocketConfig:
    def __init__(self, fd):
        self.fd = fd
        self.url = 'unix:///sock'

    def addr(self):
        return 'dummy addr'

    def __eq__(self, other):
        return self.fd == other.fd

    def __ne__(self, other):
        return not self.__eq__(other)

    def create_and_bind(self):
        return DummySocket(self.fd)

class DummySocketManager:
    def __init__(self, config, **kwargs):
        self._config = config

    def config(self):
        return self._config

    def get_socket(self):
        return DummySocket(self._config.fd)

@total_ordering
class DummyProcess(object):
    # Initial state; overridden by instance variables
    pid = 0 # Subprocess pid; 0 when not running
    laststart = 0 # Last time the subprocess was started; 0 if never
    laststop = 0  # Last time the subprocess was stopped; 0 if never
    delay = 0 # If nonzero, delay starting or killing until this time
    administrative_stop = 0 # true if the process has been stopped by an admin
    system_stop = 0 # true if the process has been stopped by the system
    killing = 0 # flag determining whether we are trying to kill this proc
    backoff = 0 # backoff counter (to backofflimit)
    waitstatus = None
    exitstatus = None
    pipes = None
    rpipes = None
    dispatchers = None
    stdout_logged = ''
    stderr_logged = ''
    spawnerr = None
    stdout_buffer = '' # buffer of characters from child stdout output to log
    stderr_buffer = '' # buffer of characters from child stderr output to log
    stdin_buffer = '' # buffer of characters to send to child process' stdin
    listener_state = None
    group = None

    def __init__(self, config, state=None):
        self.config = config
        self.logsremoved = False
        self.stop_called = False
        self.backoff_secs = None
        self.spawned = False
        if state is None:
            from supervisor.process import ProcessStates
            state = ProcessStates.RUNNING
        self.state = state
        self.error_at_clear = False
        self.killed_with = None
        self.drained = False
        self.stdout_buffer = ''
        self.stderr_buffer = ''
        self.stdout_logged = ''
        self.stderr_logged = ''
        self.stdin_buffer = ''
        self.pipes = {}
        self.rpipes = {}
        self.dispatchers = {}
        self.finished = None
        self.logs_reopened = False
        self.execv_arg_exception = None
        self.input_fd_drained = None
        self.output_fd_drained = None
        self.transitioned = False
        self.write_error = None

    def reopenlogs(self):
        self.logs_reopened = True

    def removelogs(self):
        if self.error_at_clear:
            raise IOError('whatever')
        self.logsremoved = True

    def get_state(self):
        return self.state

    def stop(self):
        self.stop_called = True
        self.killing = False
        from supervisor.process import ProcessStates
        self.state = ProcessStates.STOPPED

    def kill(self, signal):
        self.killed_with = signal

    def spawn(self):
        self.spawned = True
        from supervisor.process import ProcessStates
        self.state = ProcessStates.RUNNING

    def drain(self):
        self.drained = True

    def readable_fds(self):
        return []

    def record_output(self):
        self.stdout_logged += self.stdout_buffer
        self.stdout_buffer = ''

        self.stderr_logged += self.stderr_buffer
        self.stderr_buffer = ''

    def finish(self, pid, sts):
        self.finished = pid, sts

    def give_up(self):
        from supervisor.process import ProcessStates
        self.state = ProcessStates.FATAL

    def get_execv_args(self):
        if self.execv_arg_exception:
            raise self.execv_arg_exception('whatever')
        import shlex
        commandargs = shlex.split(self.config.command)
        program = commandargs[0]
        return program, commandargs

    def drain_output_fd(self, fd):
        self.output_fd_drained = fd

    def drain_input_fd(self, fd):
        self.input_fd_drained = fd

    def write(self, chars):
        if self.write_error:
            raise OSError(self.write_error)
        self.stdin_buffer += chars

    def transition(self):
        self.transitioned = True

    def __eq__(self, other):
        return self.config.priority == other.config.priority

    def __lt__(self, other):
        return self.config.priority < other.config.priority

class DummyPConfig:
    def __init__(self, options, name, command, directory=None, umask=None,
                 priority=999, autostart=True,
                 autorestart=True, startsecs=10, startretries=999,
                 uid=None, stdout_logfile=None, stdout_capture_maxbytes=0,
                 stdout_events_enabled=False,
                 stdout_logfile_backups=0, stdout_logfile_maxbytes=0,
                 stderr_logfile=None, stderr_capture_maxbytes=0,
                 stderr_events_enabled=False,
                 stderr_logfile_backups=0, stderr_logfile_maxbytes=0,
                 redirect_stderr=False,
                 stopsignal=None, stopwaitsecs=10, stopasgroup=False, killasgroup=False,
                 exitcodes=(0,2), environment=None, serverurl=None):
        self.options = options
        self.name = name
        self.command = command
        self.priority = priority
        self.autostart = autostart
        self.autorestart = autorestart
        self.startsecs = startsecs
        self.startretries = startretries
        self.uid = uid
        self.stdout_logfile = stdout_logfile
        self.stdout_capture_maxbytes = stdout_capture_maxbytes
        self.stdout_events_enabled = stdout_events_enabled
        self.stdout_logfile_backups = stdout_logfile_backups
        self.stdout_logfile_maxbytes = stdout_logfile_maxbytes
        self.stderr_logfile = stderr_logfile
        self.stderr_capture_maxbytes = stderr_capture_maxbytes
        self.stderr_events_enabled = stderr_events_enabled
        self.stderr_logfile_backups = stderr_logfile_backups
        self.stderr_logfile_maxbytes = stderr_logfile_maxbytes
        self.redirect_stderr = redirect_stderr
        if stopsignal is None:
            import signal
            stopsignal = signal.SIGTERM
        self.stopsignal = stopsignal
        self.stopwaitsecs = stopwaitsecs
        self.stopasgroup = stopasgroup
        self.killasgroup = killasgroup
        self.exitcodes = exitcodes
        self.environment = environment
        self.directory = directory
        self.umask = umask
        self.autochildlogs_created = False
        self.serverurl = serverurl

    def create_autochildlogs(self):
        self.autochildlogs_created = True

    def make_process(self, group=None):
        process = DummyProcess(self)
        process.group = group
        return process

    def make_dispatchers(self, proc):
        use_stderr = not self.redirect_stderr
        pipes = self.options.make_pipes(use_stderr)
        stdout_fd,stderr_fd,stdin_fd = (pipes['stdout'],pipes['stderr'],
                                        pipes['stdin'])
        dispatchers = {}
        if stdout_fd is not None:
            dispatchers[stdout_fd] = DummyDispatcher(readable=True)
        if stderr_fd is not None:
            dispatchers[stderr_fd] = DummyDispatcher(readable=True)
        if stdin_fd is not None:
            dispatchers[stdin_fd] = DummyDispatcher(writable=True)
        return dispatchers, pipes

def makeExecutable(file, substitutions=None):
    import os
    import sys
    import tempfile

    if substitutions is None:
        substitutions = {}
    data = open(file).read()
    last = os.path.split(file)[1]

    substitutions['PYTHON'] = sys.executable
    for key in substitutions.keys():
        data = data.replace('<<%s>>' % key.upper(), substitutions[key])

    tmpnam = tempfile.mktemp(prefix=last)
    f = open(tmpnam, 'w')
    f.write(data)
    f.close()
    os.chmod(tmpnam, 493) # 0755 on Py2, 0o755 on Py3
    return tmpnam

def makeSpew(unkillable=False):
    import os
    here = os.path.dirname(__file__)
    if not unkillable:
        return makeExecutable(os.path.join(here, 'fixtures/spew.py'))
    return makeExecutable(os.path.join(here, 'fixtures/unkillable_spew.py'))

class DummyMedusaServerLogger:
    def __init__(self):
        self.logged = []
    def log(self, category, msg):
        self.logged.append((category, msg))

class DummyMedusaServer:
    def __init__(self):
        self.logger = DummyMedusaServerLogger()

class DummyMedusaChannel:
    def __init__(self):
        self.server = DummyMedusaServer()
        self.producer = None

    def push_with_producer(self, producer):
        self.producer = producer

    def close_when_done(self):
        pass

    def set_terminator(self, terminator):
        pass

class DummyRequest(object):
    command = 'GET'
    _error = None
    _done = False
    version = '1.0'
    def __init__(self, path, params, query, fragment, env=None):
        self.args = path, params, query, fragment
        self.producers = []
        self.headers = {}
        self.header = []
        self.outgoing = []
        self.channel = DummyMedusaChannel()
        if env is None:
            self.env = {}
        else:
            self.env = env

    def split_uri(self):
        return self.args

    def error(self, code):
        self._error = code

    def push(self, producer):
        self.producers.append(producer)

    def __setitem__(self, header, value):
        self.headers[header] = value

    def __getitem__(self, header):
        return self.headers[header]

    def __delitem__(self, header):
        del self.headers[header]

    def has_key(self, header):
        return header in self.headers

    def __contains__(self, item):
        return item in self.headers

    def done(self):
        self._done = True

    def build_reply_header(self):
        return ''

    def log(self, *arg, **kw):
        pass

    def cgi_environment(self):
        return self.env

    def get_server_url(self):
        return 'http://example.com'


class DummyRPCInterfaceFactory:
    def __init__(self, supervisord, **config):
        self.supervisord = supervisord
        self.config = config

class DummyRPCServer:
    def __init__(self):
        self.supervisor = DummySupervisorRPCNamespace()
        self.system = DummySystemRPCNamespace()

class DummySystemRPCNamespace:
    pass

class DummySupervisorRPCNamespace:
    _restartable = True
    _restarted = False
    _shutdown = False
    _readlog_error = False


    from supervisor.process import ProcessStates
    all_process_info = [
        {
        'name':'foo',
        'group':'foo',
        'pid':11,
        'state':ProcessStates.RUNNING,
        'statename':'RUNNING',
        'start':_NOW - 100,
        'stop':0,
        'spawnerr':'',
        'now':_NOW,
        'description':'foo description',
        },
        {
        'name':'bar',
        'group':'bar',
        'pid':12,
        'state':ProcessStates.FATAL,
        'statename':'FATAL',
        'start':_NOW - 100,
        'stop':_NOW - 50,
        'spawnerr':'screwed',
        'now':_NOW,
        'description':'bar description',
        },
        {
        'name':'baz_01',
        'group':'baz',
        'pid':13,
        'state':ProcessStates.STOPPED,
        'statename':'STOPPED',
        'start':_NOW - 100,
        'stop':_NOW - 25,
        'spawnerr':'',
        'now':_NOW,
        'description':'baz description',
        },
        ]

    def getAPIVersion(self):
        return '3.0'

    getVersion = getAPIVersion # deprecated

    def getPID(self):
        return 42

    def readProcessStdoutLog(self, name, offset, length):
        from supervisor import xmlrpc
        if name == 'BAD_NAME':
            raise Fault(xmlrpc.Faults.BAD_NAME, 'BAD_NAME')
        elif name == 'FAILED':
            raise Fault(xmlrpc.Faults.FAILED, 'FAILED')
        elif name == 'NO_FILE':
            raise Fault(xmlrpc.Faults.NO_FILE, 'NO_FILE')
        a = 'output line\n' * 10
        return a[offset:]

    readProcessLog = readProcessStdoutLog
    readProcessStderrLog = readProcessStdoutLog

    def getAllProcessInfo(self):
        return self.all_process_info

    def getProcessInfo(self, name):
        from supervisor import xmlrpc
        for i in self.all_process_info:
            if i['name']==name:
                info=i
                return info
        if name == 'BAD_NAME':
            raise Fault(xmlrpc.Faults.BAD_NAME, 'BAD_NAME')
        if name == 'FAILED':
            raise Fault(xmlrpc.Faults.FAILED, 'FAILED')
        if name == 'NO_FILE':
            raise Fault(xmlrpc.Faults.NO_FILE, 'NO_FILE')

    def startProcess(self, name):
        from supervisor import xmlrpc
        if name == 'BAD_NAME:BAD_NAME':
            raise Fault(xmlrpc.Faults.BAD_NAME, 'BAD_NAME:BAD_NAME')
        if name == 'BAD_NAME':
            raise Fault(xmlrpc.Faults.BAD_NAME, 'BAD_NAME')
        if name == 'NO_FILE':
            raise Fault(xmlrpc.Faults.NO_FILE, 'NO_FILE')
        if name == 'NOT_EXECUTABLE':
            raise Fault(xmlrpc.Faults.NOT_EXECUTABLE, 'NOT_EXECUTABLE')
        if name == 'ALREADY_STARTED':
            raise Fault(xmlrpc.Faults.ALREADY_STARTED, 'ALREADY_STARTED')
        if name == 'SPAWN_ERROR':
            raise Fault(xmlrpc.Faults.SPAWN_ERROR, 'SPAWN_ERROR')
        if name == 'ABNORMAL_TERMINATION':
            raise Fault(xmlrpc.Faults.ABNORMAL_TERMINATION,
                        'ABNORMAL_TERMINATION')
        return True

    def startProcessGroup(self, name):
        from supervisor import xmlrpc
        from supervisor.compat import Fault
        if name == 'BAD_NAME':
            raise Fault(xmlrpc.Faults.BAD_NAME, 'BAD_NAME')
        return [
            {'name':'foo_00', 'group':'foo',
             'status': xmlrpc.Faults.SUCCESS,
             'description': 'OK'},
            {'name':'foo_01', 'group':'foo',
             'status':xmlrpc.Faults.SUCCESS,
             'description': 'OK'},
            ]

    def startAllProcesses(self):
        from supervisor import xmlrpc
        return [
            {'name':'foo', 'group':'foo',
             'status': xmlrpc.Faults.SUCCESS,
             'description': 'OK'},
            {'name':'foo2', 'group':'foo2',
             'status':xmlrpc.Faults.SUCCESS,
             'description': 'OK'},
            {'name':'failed', 'group':'failed_group',
             'status':xmlrpc.Faults.SPAWN_ERROR,
             'description':'SPAWN_ERROR'}
            ]

    def stopProcessGroup(self, name):
        from supervisor import xmlrpc
        from supervisor.compat import Fault
        if name == 'BAD_NAME':
            raise Fault(xmlrpc.Faults.BAD_NAME, 'BAD_NAME')
        return [
            {'name':'foo_00', 'group':'foo',
             'status': xmlrpc.Faults.SUCCESS,
             'description': 'OK'},
            {'name':'foo_01', 'group':'foo',
             'status':xmlrpc.Faults.SUCCESS,
             'description': 'OK'},
            ]

    def stopProcess(self, name):
        from supervisor import xmlrpc
        if name == 'BAD_NAME:BAD_NAME':
            raise Fault(xmlrpc.Faults.BAD_NAME, 'BAD_NAME:BAD_NAME')
        if name == 'BAD_NAME':
            raise Fault(xmlrpc.Faults.BAD_NAME, 'BAD_NAME')
        if name == 'NOT_RUNNING':
            raise Fault(xmlrpc.Faults.NOT_RUNNING, 'NOT_RUNNING')
        if name == 'FAILED':
            raise Fault(xmlrpc.Faults.FAILED, 'FAILED')

        return True

    def stopAllProcesses(self):
        from supervisor import xmlrpc
        return [
            {'name':'foo','group':'foo',
             'status': xmlrpc.Faults.SUCCESS,
             'description': 'OK'},
            {'name':'foo2', 'group':'foo2',
             'status':xmlrpc.Faults.SUCCESS,'description': 'OK'},
            {'name':'failed', 'group':'failed_group',
             'status':xmlrpc.Faults.BAD_NAME,
             'description':'FAILED'}
            ]

    def restart(self):
        if self._restartable:
            self._restarted = True
            return
        from supervisor import xmlrpc
        raise Fault(xmlrpc.Faults.SHUTDOWN_STATE, '')

    def shutdown(self):
        if self._restartable:
            self._shutdown = True
            return
        from supervisor import xmlrpc
        raise Fault(xmlrpc.Faults.SHUTDOWN_STATE, '')

    def reloadConfig(self):
        return [[['added'], ['changed'], ['removed']]]

    def addProcessGroup(self, name):
        from supervisor import xmlrpc
        if name == 'ALREADY_ADDED':
            raise Fault(xmlrpc.Faults.ALREADY_ADDED, '')
        if name == 'BAD_NAME':
            raise Fault(xmlrpc.Faults.BAD_NAME, '')
        if name == 'FAILED':
            raise Fault(xmlrpc.Faults.FAILED, '')
        if name == 'SHUTDOWN_STATE':
            raise Fault(xmlrpc.Faults.SHUTDOWN_STATE, '')
        if hasattr(self, 'processes'):
            self.processes.append(name)
        else:
            self.processes = [name]

    def removeProcessGroup(self, name):
        from supervisor import xmlrpc
        if name == 'STILL_RUNNING':
            raise Fault(xmlrpc.Faults.STILL_RUNNING, '')
        if name == 'BAD_NAME':
            raise Fault(xmlrpc.Faults.BAD_NAME, '')
        if name == 'FAILED':
            raise Fault(xmlrpc.Faults.FAILED, '')
        self.processes.remove(name)

    def clearProcessStdoutLog(self, name):
        from supervisor import xmlrpc
        if name == 'BAD_NAME':
            raise Fault(xmlrpc.Faults.BAD_NAME, 'BAD_NAME')
        return True

    clearProcessLog = clearProcessStdoutLog
    clearProcessStderrLog = clearProcessStdoutLog
    clearProcessLogs = clearProcessStdoutLog

    def clearAllProcessLogs(self):
        from supervisor import xmlrpc
        return [
            {'name':'foo', 'group':'foo',
             'status':xmlrpc.Faults.SUCCESS,
             'description': 'OK'},
            {'name':'foo2', 'group':'foo2',
             'status':xmlrpc.Faults.SUCCESS,
             'description': 'OK'},
            {'name':'failed', 'group':'failed_group',
             'status':xmlrpc.Faults.FAILED,
             'description':'FAILED'}
            ]

    def raiseError(self):
        raise ValueError('error')

    def getSupervisorVersion(self):
        return '3000'

    def readLog(self, whence, offset):
        if self._readlog_error:
            raise Fault(self._readlog_error, '')
        return 'mainlogdata'

class DummyPGroupConfig:
    def __init__(self, options, name='whatever', priority=999, pconfigs=None):
        self.options = options
        self.name = name
        self.priority = priority
        if pconfigs is None:
            pconfigs = []
        self.process_configs = pconfigs
        self.after_setuid_called = False
        self.pool_events = []
        self.buffer_size = 10

    def after_setuid(self):
        self.after_setuid_called = True

    def make_group(self):
        return DummyProcessGroup(self)

    def __repr__(self):
        return '<%s instance at %s named %s>' % (self.__class__, id(self),
                                                 self.name)

class DummyFCGIGroupConfig(DummyPGroupConfig):
    def __init__(self, options, name='whatever', priority=999, pconfigs=None, socket_config=DummySocketConfig(1)):
        DummyPGroupConfig.__init__(self, options, name, priority, pconfigs)
        self.socket_config = socket_config

@total_ordering
class DummyProcessGroup(object):
    def __init__(self, config):
        self.config = config
        self.transitioned = False
        self.all_stopped = False
        self.dispatchers = {}
        self.unstopped_processes = []

    def transition(self):
        self.transitioned = True

    def stop_all(self):
        self.all_stopped = True

    def get_unstopped_processes(self):
        return self.unstopped_processes

    def get_dispatchers(self):
        return self.dispatchers

    def __lt__(self, other):
        return self.config.priority < other.config.priority

    def __eq__(self, other):
        return self.config.priority == other.config.priority

class DummyFCGIProcessGroup(DummyProcessGroup):

    def __init__(self, config):
        DummyProcessGroup.__init__(self, config)
        self.socket_manager = DummySocketManager(config.socket_config)

class PopulatedDummySupervisor(DummySupervisor):
    def __init__(self, options, group_name, *pconfigs):
        DummySupervisor.__init__(self, options)
        self.process_groups = {}
        processes = {}
        self.group_name = group_name
        gconfig = DummyPGroupConfig(options, group_name, pconfigs=pconfigs)
        pgroup = DummyProcessGroup(gconfig)
        self.process_groups[group_name] = pgroup
        for pconfig in pconfigs:
            process = DummyProcess(pconfig)
            processes[pconfig.name] = process
        pgroup.processes = processes

    def set_procattr(self, process_name, attr_name, val, group_name=None):
        if group_name is None:
            group_name = self.group_name
        process = self.process_groups[group_name].processes[process_name]
        setattr(process, attr_name, val)

    def reap(self):
        self.reaped = True

class DummyDispatcher:
    write_event_handled = False
    read_event_handled = False
    error_handled = False
    logs_reopened = False
    logs_removed = False
    closed = False
    flush_error = None
    flushed = False
    def __init__(self, readable=False, writable=False, error=False):
        self._readable = readable
        self._writable = writable
        self._error = error
        self.input_buffer = ''
        if readable:
            # only readable dispatchers should have these methods
            def reopenlogs():
                self.logs_reopened = True
            self.reopenlogs = reopenlogs
            def removelogs():
                self.logs_removed = True
            self.removelogs = removelogs

    def readable(self):
        return self._readable
    def writable(self):
        return self._writable
    def handle_write_event(self):
        if self._error:
            raise self._error
        self.write_event_handled = True
    def handle_read_event(self):
        if self._error:
            raise self._error
        self.read_event_handled = True
    def handle_error(self):
        self.error_handled = True
    def close(self):
        self.closed = True
    def flush(self):
        if self.flush_error:
            raise OSError(self.flush_error)
        self.flushed = True

class DummyStream:
    def __init__(self, error=None, fileno=20):
        self.error = error
        self.closed = False
        self.flushed = False
        self.written = ''
        self._fileno = fileno
    def close(self):
        if self.error:
            raise self.error
        self.closed = True
    def flush(self):
        if self.error:
            raise self.error
        self.flushed = True
    def write(self, msg):
        if self.error:
            error = self.error
            self.error = None
            raise error
        self.written += as_string(msg)
    def seek(self, num, whence=0):
        pass
    def tell(self):
        return len(self.written)
    def fileno(self):
        return self._fileno

class DummyEvent:
    def __init__(self, serial='abc'):
        if serial is not None:
            self.serial = serial

    def __str__(self):
        return 'dummy event'

<<<<<<< HEAD
=======
class DummyPoller:
    def __init__(self, options):
        self.result = [], []

    def register_readable(self, fd):
        pass

    def register_writable(self, fd):
        pass

    def poll(self, timeout):
        return self.result
        
>>>>>>> b442130f
def dummy_handler(event, result):
    pass

def rejecting_handler(event, result):
    from supervisor.dispatchers import RejectEvent
    raise RejectEvent(result)

def exception_handler(event, result):
    raise ValueError(result)

def lstrip(s):
    strings = [x.strip() for x in s.split('\n')]
    return '\n'.join(strings)<|MERGE_RESOLUTION|>--- conflicted
+++ resolved
@@ -1096,8 +1096,6 @@
     def __str__(self):
         return 'dummy event'
 
-<<<<<<< HEAD
-=======
 class DummyPoller:
     def __init__(self, options):
         self.result = [], []
@@ -1111,7 +1109,6 @@
     def poll(self, timeout):
         return self.result
         
->>>>>>> b442130f
 def dummy_handler(event, result):
     pass
 
